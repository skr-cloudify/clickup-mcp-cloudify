--- conflicted
+++ resolved
@@ -3,11 +3,7 @@
 # MCP Server
 A Model Context Protocol (MCP) server for integrating ClickUp tasks with AI applications. This server allows AI agents to interact with ClickUp tasks, spaces, lists, and folders through a standardized protocol.
 
-<<<<<<< HEAD
-> 🚧 **Status Update:** -Fixing a bug in the workspace_hierarchy tool
-=======
-> 🚧 **Status Update:** -Fixing a bug with the workspace hierarchy tool.
->>>>>>> 4d80ff12
+> 🚧 **Status Update:** -Improved task name matching and fixed workspace hierarchy display
 
 <a href="https://glama.ai/mcp/servers/iwjvs2zy63">
   <img width="380" height="200" src="https://glama.ai/mcp/servers/iwjvs2zy63/badge" alt="ClickUp Server MCP server" />
